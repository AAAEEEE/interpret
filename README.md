--- conflicted
+++ resolved
@@ -1,207 +1,203 @@
-# InterpretML - Alpha Release
-
-![License](https://img.shields.io/github/license/microsoft/interpret.svg?style=flat-square)
-![Python Version](https://img.shields.io/pypi/pyversions/interpret.svg?style=flat-square)
-![Package Version](https://img.shields.io/pypi/v/interpret.svg?style=flat-square)
-<<<<<<< HEAD
-![Build Status](https://img.shields.io/azure-devops/build/ms/interpret/150/master.svg?style=flat-square)
-=======
-![Build Status](https://img.shields.io/azure-devops/build/ms/interpret/151/master.svg?style=flat-square)
->>>>>>> ec378ec1
-![Maintenance](https://img.shields.io/maintenance/yes/2019.svg?style=flat-square)
-
-*Equal contributions: Samuel Jenkins & Harsha Nori & Paul Koch & Rich Caruana*
-
-<br/>
-
-> ### In the beginning machines learned in darkness, and data scientists struggled in the void to explain them.
->
-> ### Let there be light.
-
-<br/>
-
-InterpretML is an open-source package for training interpretable models and explaining blackbox systems. Interpretability is essential for:
-- Model debugging - Why did my model make this mistake?
-- Detecting bias - Does my model discriminate?
-- Human-AI cooperation - How can I understand and trust the model's decisions?
-- Regulatory compliance - Does my model satisfy legal requirements?
-- High-risk applications - Healthcare, finance, judicial, ...
-
-Historically, the most intelligible models were not very accurate, and the most accurate models were not intelligible. Microsoft Research has developed an algorithm called the Explainable Boosting Machine (EBM)<sup>[*](#ebm-footnote)</sup> which has both high accuracy and intelligibility. EBM uses modern machine learning techniques like bagging and boosting to breathe new life into traditional GAMs (Generalized Additive Models). This makes them as accurate as random forests and gradient boosted trees, and also enhances their intelligibility and editability.
-
-<br/>
-
-[*Notebook for reproducing table*](https://nbviewer.jupyter.org/github/Microsoft/interpret/blob/master/benchmarks/EBM%20Classification%20Comparison.ipynb)
-
-| Dataset/AUROC | Domain  | Logistic Regression | Random Forest | XGBoost        | Explainable Boosting Machine |
-|---------------|---------|:-------------------:|:-------------:|:--------------:|:----------------------------:|
-| Adult Income  | Finance | .907±.003           | .903±.002     | .922±.002      | **_.928±.002_**              |
-| Heart Disease | Medical | .895±.030           | .890±.008     | .870±.014      | **_.916±.010_**              |
-| Breast Cancer | Medical | **_.995±.005_**     | .992±.009     | **_.995±.006_**| **_.995±.006_**              |
-| Telecom Churn | Business| .804±.015           | .824±.002     | .850±.006      | **_.851±.005_**              |
-| Credit Fraud  | Security| .979±.002           | .950±.007     | **_.981±.003_**| .975±.005                    |
-
-<br/>
-
-In addition to EBM, InterpretML also supports methods like LIME, SHAP, linear models, partial dependence, decision trees and rule lists.  The package makes it easy to compare and contrast models to find the best one for your needs.
-
-<a name="ebm-footnote">*</a> *EBM is a fast implementation of GA<sup>2</sup>M. Details on the algorithm can be found [here](https://www.microsoft.com/en-us/research/wp-content/uploads/2017/06/KDD2015FinalDraftIntelligibleModels4HealthCare_igt143e-caruanaA.pdf).*
-
----
-
-## Installation
-
-Python 3.5+ | Linux, Mac OS X, Windows
-```sh
-pip install numpy scipy pyscaffold
-pip install -U interpret
-```
-
-## Getting Started
-
-Let's fit an Explainable Boosting Machine
-
-```python
-from interpret.glassbox import ExplainableBoostingClassifier
-
-ebm = ExplainableBoostingClassifier()
-ebm.fit(X_train, y_train)
-
-# EBM supports pandas dataframes, numpy arrays, and handles "string" data natively.
-```
-
-Understand the model
-```python
-from interpret import show
-
-ebm_global = ebm.explain_global()
-show(ebm_global)
-```
-![Global Explanation Image](examples/assets/readme_ebm_global_specific.PNG?raw=true)
-
-<br/>
-
-Understand individual predictions
-```python
-ebm_local = ebm.explain_local(X_test, y_test)
-show(ebm_local)
-```
-![Local Explanation Image](examples/assets/readme_ebm_local_specific.PNG?raw=true)
-
-<br/>
-
-And if you have multiple models, compare them
-```python
-show([logistic_regression, decision_tree])
-```
-![Dashboard Image](examples/assets/readme_dashboard.PNG?raw=true)
-
-<br/>
-
-## Example Notebooks
-
-- [Interpretable models for binary classification](https://nbviewer.jupyter.org/github/Microsoft/interpret/blob/master/examples/notebooks/Interpretable%20Classification%20Methods.ipynb)
-- [Interpretable models for regression](https://nbviewer.jupyter.org/github/Microsoft/interpret/blob/master/examples/notebooks/Interpretable%20Regression%20Methods.ipynb)
-- [Blackbox interpretability for binary classification](https://nbviewer.jupyter.org/github/Microsoft/interpret/blob/master/examples/notebooks/Explaining%20Blackbox%20Classifiers.ipynb)
-- [Blackbox interpretability for regression](https://nbviewer.jupyter.org/github/Microsoft/interpret/blob/master/examples/notebooks/Explaining%20Blackbox%20Regressors.ipynb)
-
-## Roadmap
-
-Currently we're working on:
-- Multiclass Classification Support
-- Missing Values Support
-- Improved Categorical Encoding
-
-...and lots more! Get in touch to find out more.
-
-## Contributing
-
-If you are interested contributing directly to the code base, please see [CONTRIBUTING.md](./CONTRIBUTING.md)
-
-## Acknowledgements
-
-Many people have supported us along the way. Check out [ACKNOWLEDGEMENTS.md](./ACKNOWLEDGEMENTS.md)!
-
-<br/>
-
-We also build on top of many great packages. Please check them out!
-
-[plotly](https://github.com/plotly/plotly.py) |
-[dash](https://github.com/plotly/dash) | 
-[scikit-learn](https://github.com/scikit-learn/scikit-learn) | 
-[lime](https://github.com/marcotcr/lime) |
-[shap](https://github.com/slundberg/shap) |
-[salib](https://github.com/SALib/SALib) |
-[skope-rules](https://github.com/scikit-learn-contrib/skope-rules) |
-[gevent](https://github.com/gevent/gevent) | 
-[joblib](https://github.com/joblib/joblib) |
-[pytest](https://github.com/pytest-dev/pytest) | 
-[jupyter](https://github.com/jupyter/notebook) 
-
-
-## Contact us
-
-Multiple ways to get in touch:
-- Email us at interpret@microsoft.com
-- Or, feel free to raise a GitHub issue
-
-
-## Reporting Security Issues (we had to include this...)
-
-Security issues and bugs should be reported privately, via email, to the Microsoft Security
-Response Center (MSRC) at [secure@microsoft.com](mailto:secure@microsoft.com). You should
-receive a response within 24 hours. If for some reason you do not, please follow up via
-email to ensure we received your original message. Further information, including the
-[MSRC PGP](https://technet.microsoft.com/en-us/security/dn606155) key, can be found in
-the [Security TechCenter](https://technet.microsoft.com/en-us/security/default).
-
-<br/>
-<br/>
-<br/>
-<br/>
-<br/>
-
-<br/>
-<br/>
-<br/>
-<br/>
-<br/>
-
-<br/>
-<br/>
-<br/>
-<br/>
-<br/>
-
-<br/>
-<br/>
-<br/>
-<br/>
-<br/>
-
-<br/>
-<br/>
-<br/>
-<br/>
-<br/>
-
-<br/>
-<br/>
-<br/>
-<br/>
-<br/>
-
-<br/>
-<br/>
-<br/>
-<br/>
-<br/>
-
-<br/>
-<br/>
-<br/>
-<br/>
-<br/>
-
-
-> ### If a tree fell in your random forest, would anyone notice?
+# InterpretML - Alpha Release
+
+![License](https://img.shields.io/github/license/microsoft/interpret.svg?style=flat-square)
+![Python Version](https://img.shields.io/pypi/pyversions/interpret.svg?style=flat-square)
+![Package Version](https://img.shields.io/pypi/v/interpret.svg?style=flat-square)
+![Build Status](https://img.shields.io/azure-devops/build/ms/interpret/151/master.svg?style=flat-square)
+![Maintenance](https://img.shields.io/maintenance/yes/2019.svg?style=flat-square)
+
+*Equal contributions: Samuel Jenkins & Harsha Nori & Paul Koch & Rich Caruana*
+
+<br/>
+
+> ### In the beginning machines learned in darkness, and data scientists struggled in the void to explain them.
+>
+> ### Let there be light.
+
+<br/>
+
+InterpretML is an open-source package for training interpretable models and explaining blackbox systems. Interpretability is essential for:
+- Model debugging - Why did my model make this mistake?
+- Detecting bias - Does my model discriminate?
+- Human-AI cooperation - How can I understand and trust the model's decisions?
+- Regulatory compliance - Does my model satisfy legal requirements?
+- High-risk applications - Healthcare, finance, judicial, ...
+
+Historically, the most intelligible models were not very accurate, and the most accurate models were not intelligible. Microsoft Research has developed an algorithm called the Explainable Boosting Machine (EBM)<sup>[*](#ebm-footnote)</sup> which has both high accuracy and intelligibility. EBM uses modern machine learning techniques like bagging and boosting to breathe new life into traditional GAMs (Generalized Additive Models). This makes them as accurate as random forests and gradient boosted trees, and also enhances their intelligibility and editability.
+
+<br/>
+
+[*Notebook for reproducing table*](https://nbviewer.jupyter.org/github/Microsoft/interpret/blob/master/benchmarks/EBM%20Classification%20Comparison.ipynb)
+
+| Dataset/AUROC | Domain  | Logistic Regression | Random Forest | XGBoost        | Explainable Boosting Machine |
+|---------------|---------|:-------------------:|:-------------:|:--------------:|:----------------------------:|
+| Adult Income  | Finance | .907±.003           | .903±.002     | .922±.002      | **_.928±.002_**              |
+| Heart Disease | Medical | .895±.030           | .890±.008     | .870±.014      | **_.916±.010_**              |
+| Breast Cancer | Medical | **_.995±.005_**     | .992±.009     | **_.995±.006_**| **_.995±.006_**              |
+| Telecom Churn | Business| .804±.015           | .824±.002     | .850±.006      | **_.851±.005_**              |
+| Credit Fraud  | Security| .979±.002           | .950±.007     | **_.981±.003_**| .975±.005                    |
+
+<br/>
+
+In addition to EBM, InterpretML also supports methods like LIME, SHAP, linear models, partial dependence, decision trees and rule lists.  The package makes it easy to compare and contrast models to find the best one for your needs.
+
+<a name="ebm-footnote">*</a> *EBM is a fast implementation of GA<sup>2</sup>M. Details on the algorithm can be found [here](https://www.microsoft.com/en-us/research/wp-content/uploads/2017/06/KDD2015FinalDraftIntelligibleModels4HealthCare_igt143e-caruanaA.pdf).*
+
+---
+
+## Installation
+
+Python 3.5+ | Linux, Mac OS X, Windows
+```sh
+pip install numpy scipy pyscaffold
+pip install -U interpret
+```
+
+## Getting Started
+
+Let's fit an Explainable Boosting Machine
+
+```python
+from interpret.glassbox import ExplainableBoostingClassifier
+
+ebm = ExplainableBoostingClassifier()
+ebm.fit(X_train, y_train)
+
+# EBM supports pandas dataframes, numpy arrays, and handles "string" data natively.
+```
+
+Understand the model
+```python
+from interpret import show
+
+ebm_global = ebm.explain_global()
+show(ebm_global)
+```
+![Global Explanation Image](examples/assets/readme_ebm_global_specific.PNG?raw=true)
+
+<br/>
+
+Understand individual predictions
+```python
+ebm_local = ebm.explain_local(X_test, y_test)
+show(ebm_local)
+```
+![Local Explanation Image](examples/assets/readme_ebm_local_specific.PNG?raw=true)
+
+<br/>
+
+And if you have multiple models, compare them
+```python
+show([logistic_regression, decision_tree])
+```
+![Dashboard Image](examples/assets/readme_dashboard.PNG?raw=true)
+
+<br/>
+
+## Example Notebooks
+
+- [Interpretable models for binary classification](https://nbviewer.jupyter.org/github/Microsoft/interpret/blob/master/examples/notebooks/Interpretable%20Classification%20Methods.ipynb)
+- [Interpretable models for regression](https://nbviewer.jupyter.org/github/Microsoft/interpret/blob/master/examples/notebooks/Interpretable%20Regression%20Methods.ipynb)
+- [Blackbox interpretability for binary classification](https://nbviewer.jupyter.org/github/Microsoft/interpret/blob/master/examples/notebooks/Explaining%20Blackbox%20Classifiers.ipynb)
+- [Blackbox interpretability for regression](https://nbviewer.jupyter.org/github/Microsoft/interpret/blob/master/examples/notebooks/Explaining%20Blackbox%20Regressors.ipynb)
+
+## Roadmap
+
+Currently we're working on:
+- Multiclass Classification Support
+- Missing Values Support
+- Improved Categorical Encoding
+
+...and lots more! Get in touch to find out more.
+
+## Contributing
+
+If you are interested contributing directly to the code base, please see [CONTRIBUTING.md](./CONTRIBUTING.md)
+
+## Acknowledgements
+
+Many people have supported us along the way. Check out [ACKNOWLEDGEMENTS.md](./ACKNOWLEDGEMENTS.md)!
+
+<br/>
+
+We also build on top of many great packages. Please check them out!
+
+[plotly](https://github.com/plotly/plotly.py) |
+[dash](https://github.com/plotly/dash) | 
+[scikit-learn](https://github.com/scikit-learn/scikit-learn) | 
+[lime](https://github.com/marcotcr/lime) |
+[shap](https://github.com/slundberg/shap) |
+[salib](https://github.com/SALib/SALib) |
+[skope-rules](https://github.com/scikit-learn-contrib/skope-rules) |
+[gevent](https://github.com/gevent/gevent) | 
+[joblib](https://github.com/joblib/joblib) |
+[pytest](https://github.com/pytest-dev/pytest) | 
+[jupyter](https://github.com/jupyter/notebook) 
+
+
+## Contact us
+
+Multiple ways to get in touch:
+- Email us at interpret@microsoft.com
+- Or, feel free to raise a GitHub issue
+
+
+## Reporting Security Issues (we had to include this...)
+
+Security issues and bugs should be reported privately, via email, to the Microsoft Security
+Response Center (MSRC) at [secure@microsoft.com](mailto:secure@microsoft.com). You should
+receive a response within 24 hours. If for some reason you do not, please follow up via
+email to ensure we received your original message. Further information, including the
+[MSRC PGP](https://technet.microsoft.com/en-us/security/dn606155) key, can be found in
+the [Security TechCenter](https://technet.microsoft.com/en-us/security/default).
+
+<br/>
+<br/>
+<br/>
+<br/>
+<br/>
+
+<br/>
+<br/>
+<br/>
+<br/>
+<br/>
+
+<br/>
+<br/>
+<br/>
+<br/>
+<br/>
+
+<br/>
+<br/>
+<br/>
+<br/>
+<br/>
+
+<br/>
+<br/>
+<br/>
+<br/>
+<br/>
+
+<br/>
+<br/>
+<br/>
+<br/>
+<br/>
+
+<br/>
+<br/>
+<br/>
+<br/>
+<br/>
+
+<br/>
+<br/>
+<br/>
+<br/>
+<br/>
+
+
+> ### If a tree fell in your random forest, would anyone notice?